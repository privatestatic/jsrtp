name: Build with Maven

on:
  push:
    branches: [ main ]

jobs:
  build-on-ubuntu:
    runs-on: ubuntu-latest

    strategy:
      matrix:
        java: [ 11, 17, 21 ]

    name: Java ${{ matrix.java }}

    steps:
      - name: Step 1 - Checkout main branch from Github
        uses: actions/checkout@v3

      - name: Step 2 - Set up JDK ${{ matrix.java }}
        uses: actions/setup-java@v3
        with:
          distribution: temurin
          java-version: ${{ matrix.java }}
<<<<<<< HEAD

      - name: Step 3 - Build and verify with Maven
        run: mvn -B verify -DperformRelease=false -DskipNativeTests=true
=======
          cache: maven

      - name: Build and test with Maven
        run: mvn -B verify -DperformRelease=true -Pcoverage -DskipNativeTests=true

      - name: Upload coverage report
        if: matrix.java == env.RELEASE_JAVA_VERSION
        uses: codecov/codecov-action@v2

      - name: Upload JNI headers
        if: matrix.java == env.RELEASE_JAVA_VERSION
        uses: actions/upload-artifact@v3
        with:
          name: javah
          path: target/native

  ubuntu_natives:
    needs: test
    runs-on: ubuntu-latest
    name: Ubuntu Natives (${{ matrix.arch }}, OpenSSL ${{ matrix.dist.libssl }})
    strategy:
      matrix:
        dist:
          - { dist: focal, libssl: "1.1" }
          - { dist: jammy, libssl: "3" }
        arch:
          - amd64
          - arm64
          - ppc64el

    steps:
      - name: Checkout
        uses: actions/checkout@v3

      - name: Get JNI headers
        uses: actions/download-artifact@v3
        with:
          name: javah
          path: target/native

      - name: Build natives with CMake in Docker
        run: resources/ubuntu-build-docker.sh ${{ matrix.arch }} ${{ matrix.dist.dist }} ${{ env.RELEASE_JAVA_VERSION }} ${{ matrix.dist.libssl }}

      - name: Upload lib as artifact
        uses: actions/upload-artifact@v3
        with:
          name: ${{ matrix.dist.dist }}-${{ matrix.arch }}
          path: src/main/resources/*

  mac_natives:
    needs: test
    name: Mac Natives (${{ matrix.arch.arch }}, OpenSSL ${{ matrix.libssl }})
    strategy:
      fail-fast: false
      matrix:
        libssl:
          - "1.1"
          - "3"
        arch:
          - { arch: x86_64, runner: macos-13 }
          - { arch: arm64, runner: macos-14 }
    runs-on: ${{ matrix.arch.runner }}

    steps:
      - name: Checkout
        uses: actions/checkout@v3

      - name: Get JNI headers
        uses: actions/download-artifact@v3
        with:
          name: javah
          path: target/native

      - name: Set up JDK ${{ env.RELEASE_JAVA_VERSION }}
        id: install_java
        uses: actions/setup-java@v3
        with:
          distribution: zulu
          java-version: ${{ env.RELEASE_JAVA_VERSION }}
          architecture: ${{ matrix.arch.arch }}

      - name: Install OpenSSL ${{ matrix.libssl }}
        run: brew install openssl@${{ matrix.libssl }}

      - name: Build natives with CMake
        run: resources/mac-cmake.sh "${{ steps.install_java.outputs.path }}" "${{ matrix.arch.arch }}" "${{ matrix.libssl }}"

      - name: Upload lib as artifact
        uses: actions/upload-artifact@v3
        with:
          name: darwin-${{ matrix.arch }}
          path: src/main/resources/*

  release:
    name: Test including natives and release
    needs:
      - test
      - ubuntu_natives
      - mac_natives
    runs-on: ubuntu-latest
    steps:
      - name: Checkout
        uses: actions/checkout@v3
        with:
          fetch-depth: 0

      - name: Set up JDK
        uses: actions/setup-java@v3
        with:
          distribution: temurin
          java-version: ${{ env.RELEASE_JAVA_VERSION }}
          cache: maven
          server-id: ossrh
          server-username: SONATYPE_USER
          server-password: SONATYPE_PW

      - name: Download natives
        uses: actions/download-artifact@v3
        with:
          path: target

      - name: Copy natives for Maven
        run: |
          BASEDIR=$(pwd)/src/main/resources
          mkdir -p $BASEDIR
          cd target
          for dist in */*/ ; do
            last_dir=$(basename $dist)
            if [[ "$last_dir" =~ ^(linux|darwin) ]]; then
              mkdir -p "$BASEDIR/$last_dir" || true
              cp "$dist"/*.{so,dylib} "$BASEDIR/$last_dir" || true
            fi;
          done;

      - name: Set version
        run: |
          VERSION=`git describe --match "v[0-9\.]*" --long --dirty --always`
          mvn -B versions:set -DnewVersion=${VERSION:1} -DgenerateBackupPoms=false

      - name: Run Maven tests with native (if PR)
        if: github.ref != 'refs/heads/master'
        run: mvn -B verify -Dosgi-native=true -DperformRelease=true

      - name: Run Maven tests with native (if release)
        if: github.ref == 'refs/heads/master'
        run: mvn -B test -Dosgi-native=true

      - name: Attach final jars (if PR)
        uses: actions/upload-artifact@v3
        if: github.ref != 'refs/heads/master'
        with:
          name: jars
          path: target/*.jar

      - name: Test including natives and release to Maven Central
        if: github.ref == 'refs/heads/master'
        env:
          SONATYPE_USER: ${{ secrets.SONATYPE_USER }}
          SONATYPE_PW: ${{ secrets.SONATYPE_PW }}
        run: |
          cat <(echo -e "${{ secrets.GPG_KEY }}") | gpg --batch --import
          gpg --list-secret-keys --keyid-format LONG
          mvn \
            --no-transfer-progress \
            --batch-mode \
            -Dgpg.passphrase="${{ secrets.GPG_PW }}" \
            -DperformRelease=true \
            -Drelease=true \
            -DskipTests \
            -Dosgi-native=true \
            deploy

      - name: Attach final jars (after releasing to Maven Central)
        uses: actions/upload-artifact@v3
        if: github.ref == 'refs/heads/master'
        with:
          name: jars
          path: target/*.jar
>>>>>>> 1159848c
<|MERGE_RESOLUTION|>--- conflicted
+++ resolved
@@ -23,187 +23,6 @@
         with:
           distribution: temurin
           java-version: ${{ matrix.java }}
-<<<<<<< HEAD
 
       - name: Step 3 - Build and verify with Maven
-        run: mvn -B verify -DperformRelease=false -DskipNativeTests=true
-=======
-          cache: maven
-
-      - name: Build and test with Maven
-        run: mvn -B verify -DperformRelease=true -Pcoverage -DskipNativeTests=true
-
-      - name: Upload coverage report
-        if: matrix.java == env.RELEASE_JAVA_VERSION
-        uses: codecov/codecov-action@v2
-
-      - name: Upload JNI headers
-        if: matrix.java == env.RELEASE_JAVA_VERSION
-        uses: actions/upload-artifact@v3
-        with:
-          name: javah
-          path: target/native
-
-  ubuntu_natives:
-    needs: test
-    runs-on: ubuntu-latest
-    name: Ubuntu Natives (${{ matrix.arch }}, OpenSSL ${{ matrix.dist.libssl }})
-    strategy:
-      matrix:
-        dist:
-          - { dist: focal, libssl: "1.1" }
-          - { dist: jammy, libssl: "3" }
-        arch:
-          - amd64
-          - arm64
-          - ppc64el
-
-    steps:
-      - name: Checkout
-        uses: actions/checkout@v3
-
-      - name: Get JNI headers
-        uses: actions/download-artifact@v3
-        with:
-          name: javah
-          path: target/native
-
-      - name: Build natives with CMake in Docker
-        run: resources/ubuntu-build-docker.sh ${{ matrix.arch }} ${{ matrix.dist.dist }} ${{ env.RELEASE_JAVA_VERSION }} ${{ matrix.dist.libssl }}
-
-      - name: Upload lib as artifact
-        uses: actions/upload-artifact@v3
-        with:
-          name: ${{ matrix.dist.dist }}-${{ matrix.arch }}
-          path: src/main/resources/*
-
-  mac_natives:
-    needs: test
-    name: Mac Natives (${{ matrix.arch.arch }}, OpenSSL ${{ matrix.libssl }})
-    strategy:
-      fail-fast: false
-      matrix:
-        libssl:
-          - "1.1"
-          - "3"
-        arch:
-          - { arch: x86_64, runner: macos-13 }
-          - { arch: arm64, runner: macos-14 }
-    runs-on: ${{ matrix.arch.runner }}
-
-    steps:
-      - name: Checkout
-        uses: actions/checkout@v3
-
-      - name: Get JNI headers
-        uses: actions/download-artifact@v3
-        with:
-          name: javah
-          path: target/native
-
-      - name: Set up JDK ${{ env.RELEASE_JAVA_VERSION }}
-        id: install_java
-        uses: actions/setup-java@v3
-        with:
-          distribution: zulu
-          java-version: ${{ env.RELEASE_JAVA_VERSION }}
-          architecture: ${{ matrix.arch.arch }}
-
-      - name: Install OpenSSL ${{ matrix.libssl }}
-        run: brew install openssl@${{ matrix.libssl }}
-
-      - name: Build natives with CMake
-        run: resources/mac-cmake.sh "${{ steps.install_java.outputs.path }}" "${{ matrix.arch.arch }}" "${{ matrix.libssl }}"
-
-      - name: Upload lib as artifact
-        uses: actions/upload-artifact@v3
-        with:
-          name: darwin-${{ matrix.arch }}
-          path: src/main/resources/*
-
-  release:
-    name: Test including natives and release
-    needs:
-      - test
-      - ubuntu_natives
-      - mac_natives
-    runs-on: ubuntu-latest
-    steps:
-      - name: Checkout
-        uses: actions/checkout@v3
-        with:
-          fetch-depth: 0
-
-      - name: Set up JDK
-        uses: actions/setup-java@v3
-        with:
-          distribution: temurin
-          java-version: ${{ env.RELEASE_JAVA_VERSION }}
-          cache: maven
-          server-id: ossrh
-          server-username: SONATYPE_USER
-          server-password: SONATYPE_PW
-
-      - name: Download natives
-        uses: actions/download-artifact@v3
-        with:
-          path: target
-
-      - name: Copy natives for Maven
-        run: |
-          BASEDIR=$(pwd)/src/main/resources
-          mkdir -p $BASEDIR
-          cd target
-          for dist in */*/ ; do
-            last_dir=$(basename $dist)
-            if [[ "$last_dir" =~ ^(linux|darwin) ]]; then
-              mkdir -p "$BASEDIR/$last_dir" || true
-              cp "$dist"/*.{so,dylib} "$BASEDIR/$last_dir" || true
-            fi;
-          done;
-
-      - name: Set version
-        run: |
-          VERSION=`git describe --match "v[0-9\.]*" --long --dirty --always`
-          mvn -B versions:set -DnewVersion=${VERSION:1} -DgenerateBackupPoms=false
-
-      - name: Run Maven tests with native (if PR)
-        if: github.ref != 'refs/heads/master'
-        run: mvn -B verify -Dosgi-native=true -DperformRelease=true
-
-      - name: Run Maven tests with native (if release)
-        if: github.ref == 'refs/heads/master'
-        run: mvn -B test -Dosgi-native=true
-
-      - name: Attach final jars (if PR)
-        uses: actions/upload-artifact@v3
-        if: github.ref != 'refs/heads/master'
-        with:
-          name: jars
-          path: target/*.jar
-
-      - name: Test including natives and release to Maven Central
-        if: github.ref == 'refs/heads/master'
-        env:
-          SONATYPE_USER: ${{ secrets.SONATYPE_USER }}
-          SONATYPE_PW: ${{ secrets.SONATYPE_PW }}
-        run: |
-          cat <(echo -e "${{ secrets.GPG_KEY }}") | gpg --batch --import
-          gpg --list-secret-keys --keyid-format LONG
-          mvn \
-            --no-transfer-progress \
-            --batch-mode \
-            -Dgpg.passphrase="${{ secrets.GPG_PW }}" \
-            -DperformRelease=true \
-            -Drelease=true \
-            -DskipTests \
-            -Dosgi-native=true \
-            deploy
-
-      - name: Attach final jars (after releasing to Maven Central)
-        uses: actions/upload-artifact@v3
-        if: github.ref == 'refs/heads/master'
-        with:
-          name: jars
-          path: target/*.jar
->>>>>>> 1159848c
+        run: mvn -B verify -DperformRelease=false -DskipNativeTests=true